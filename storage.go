package dynamodbstorage

import (
	"encoding/base64"
	"errors"
	"fmt"
	"log"
	"time"

	"github.com/aws/aws-sdk-go/aws"
	"github.com/aws/aws-sdk-go/aws/session"
	"github.com/aws/aws-sdk-go/service/dynamodb"
	"github.com/aws/aws-sdk-go/service/dynamodb/dynamodbattribute"

	caddy "github.com/caddyserver/caddy/v2"
	"github.com/caddyserver/certmagic"
)

const (
	contentsAttribute    = "Contents"
	primaryKeyAttribute  = "PrimaryKey"
	lastUpdatedAttribute = "LastUpdated"
	lockTimeoutMinutes   = caddy.Duration(5 * time.Minute)
	lockPollingInterval  = caddy.Duration(5 * time.Second)
)

// Item holds structure of domain, certificate data,
// and last updated for marshaling with DynamoDb
type Item struct {
	PrimaryKey  string    `json:"PrimaryKey"`
	Contents    string    `json:"Contents"`
	LastUpdated time.Time `json:"LastUpdated"`
}

// Storage implements certmagic.Storage to facilitate
// storage of certificates in DynamoDB for a clustered environment.
// Also implements certmagic.Locker to facilitate locking
// and unlocking of cert data during storage
type Storage struct {
	Table               string           `json:"table,omitempty"`
	AwsSession          *session.Session `json:"-"`
	AwsEndpoint         string           `json:"aws_endpoint,omitempty"`
	AwsRegion           string           `json:"aws_region,omitempty"`
	AwsDisableSSL       bool             `json:"aws_disable_ssl,omitempty"`
	LockTimeout         caddy.Duration   `json:"lock_timeout,omitempty"`
	LockPollingInterval caddy.Duration   `json:"lock_polling_interval,omitempty"`
}

// initConfig initializes configuration for table name and AWS session
func (s *Storage) initConfig() error {
	if s.Table == "" {
		return errors.New("config error: table name is required")
	}

	if s.LockTimeout == 0 {
		s.LockTimeout = lockTimeoutMinutes
	}
	if s.LockPollingInterval == 0 {
		s.LockPollingInterval = lockPollingInterval
	}

	// Initialize AWS Session if needed
	if s.AwsSession == nil {
		var err error
		s.AwsSession, err = session.NewSession(&aws.Config{
			Endpoint:   &s.AwsEndpoint,
			Region:     &s.AwsRegion,
			DisableSSL: &s.AwsDisableSSL,
		})
		if err != nil {
			return err
		}
	}

	return nil
}

// Store puts value at key.
func (s *Storage) Store(key string, value []byte) error {
	if err := s.initConfig(); err != nil {
		return err
	}

	encVal := base64.StdEncoding.EncodeToString(value)

	if key == "" {
		return errors.New("key must not be empty")
	}

	svc := dynamodb.New(s.AwsSession)
	input := &dynamodb.PutItemInput{
		Item: map[string]*dynamodb.AttributeValue{
			primaryKeyAttribute: {
				S: aws.String(key),
			},
			contentsAttribute: {
				S: aws.String(encVal),
			},
			lastUpdatedAttribute: {
				S: aws.String(time.Now().Format(time.RFC3339)),
			},
		},
		TableName: aws.String(s.Table),
	}

	_, err := svc.PutItem(input)
	return err
}

// Load retrieves the value at key.
func (s *Storage) Load(key string) ([]byte, error) {
	if err := s.initConfig(); err != nil {
		return []byte{}, err
	}

	if key == "" {
		return []byte{}, errors.New("key must not be empty")
	}

	domainItem, err := s.getItem(key)
	return []byte(domainItem.Contents), err
}

// Delete deletes key.
func (s *Storage) Delete(key string) error {
	if err := s.initConfig(); err != nil {
		return err
	}

	if key == "" {
		return errors.New("key must not be empty")
	}

	svc := dynamodb.New(s.AwsSession)
	input := &dynamodb.DeleteItemInput{
		Key: map[string]*dynamodb.AttributeValue{
			primaryKeyAttribute: {
				S: aws.String(key),
			},
		},
		TableName: aws.String(s.Table),
	}

	_, err := svc.DeleteItem(input)
	if err != nil {
		return err
	}

	return nil
}

// Exists returns true if the key exists
// and there was no error checking.
func (s *Storage) Exists(key string) bool {

	cert, err := s.Load(key)
	if string(cert) != "" && err == nil {
		return true
	}

	return false
}

// List returns all keys that match prefix.
// If recursive is true, non-terminal keys
// will be enumerated (i.e. "directories"
// should be walked); otherwise, only keys
// prefixed exactly by prefix will be listed.
func (s *Storage) List(prefix string, recursive bool) ([]string, error) {
	if err := s.initConfig(); err != nil {
		return []string{}, err
	}

	if prefix == "" {
		return []string{}, errors.New("key prefix must not be empty")
	}

	svc := dynamodb.New(s.AwsSession)
	input := &dynamodb.ScanInput{
		ExpressionAttributeNames: map[string]*string{
			"#D": aws.String(primaryKeyAttribute),
		},
		ExpressionAttributeValues: map[string]*dynamodb.AttributeValue{
			":p": {
				S: aws.String(prefix),
			},
		},
		FilterExpression: aws.String("begins_with(#D, :p)"),
		TableName:        aws.String(s.Table),
		ConsistentRead:   aws.Bool(true),
	}

	var matchingKeys []string
	pageNum := 0
	err := svc.ScanPages(input,
		func(page *dynamodb.ScanOutput, lastPage bool) bool {
			pageNum++

			var items []Item
			err := dynamodbattribute.UnmarshalListOfMaps(page.Items, &items)
			if err != nil {
				log.Printf("error unmarshaling page of items: %s", err.Error())
				return false
			}

			for _, i := range items {
				matchingKeys = append(matchingKeys, i.PrimaryKey)
			}

			return !lastPage
		})

	if err != nil {
		return []string{}, err
	}

	return matchingKeys, nil
}

// Stat returns information about key.
func (s *Storage) Stat(key string) (certmagic.KeyInfo, error) {

	domainItem, err := s.getItem(key)
	if err != nil {
		return certmagic.KeyInfo{}, err
	}

	return certmagic.KeyInfo{
		Key:        key,
		Modified:   domainItem.LastUpdated,
		Size:       int64(len(domainItem.Contents)),
		IsTerminal: true,
	}, nil
}

// Lock acquires the lock for key, blocking until the lock
// can be obtained or an error is returned. Note that, even
// after acquiring a lock, an idempotent operation may have
// already been performed by another process that acquired
// the lock before - so always check to make sure idempotent
// operations still need to be performed after acquiring the
// lock.
//
// The actual implementation of obtaining of a lock must be
// an atomic operation so that multiple Lock calls at the
// same time always results in only one caller receiving the
// lock at any given time.
//
// To prevent deadlocks, all implementations (where this concern
// is relevant) should put a reasonable expiration on the lock in
// case Unlock is unable to be called due to some sort of network
// failure or system crash.
func (s *Storage) Lock(key string) error {
	if err := s.initConfig(); err != nil {
		return err
	}

	lockKey := fmt.Sprintf("LOCK-%s", key)

	// Check for existing lock
	for {
		existing, err := s.getItem(lockKey)
		_, isErrNotExists := err.(certmagic.ErrNotExist)
		if err != nil && !isErrNotExists {
			return err
		}

		// if lock doesn't exist or is empty, break to create a new one
		if isErrNotExists || existing.Contents == "" {
			break
		}

		// Lock exists, check if expired or sleep 5 seconds and check again
		expires, err := time.Parse(time.RFC3339, existing.Contents)
		if err != nil {
			return err
		}
		if time.Now().After(expires) {
			if err := s.Unlock(key); err != nil {
				return err
			}
			break
		}

<<<<<<< HEAD
		time.Sleep(time.Duration(s.LockPollingInterval))
		return s.Lock(key)
=======
		time.Sleep(s.LockPollingInterval)
>>>>>>> 0cfb69c2
	}

	// lock doesn't exist, create it
	contents := []byte(time.Now().Add(time.Duration(s.LockTimeout)).Format(time.RFC3339))
	return s.Store(lockKey, contents)
}

// Unlock releases the lock for key. This method must ONLY be
// called after a successful call to Lock, and only after the
// critical section is finished, even if it errored or timed
// out. Unlock cleans up any resources allocated during Lock.
func (s *Storage) Unlock(key string) error {
	if err := s.initConfig(); err != nil {
		return err
	}

	lockKey := fmt.Sprintf("LOCK-%s", key)

	return s.Delete(lockKey)
}

func (s *Storage) getItem(key string) (Item, error) {
	svc := dynamodb.New(s.AwsSession)
	input := &dynamodb.GetItemInput{
		Key: map[string]*dynamodb.AttributeValue{
			primaryKeyAttribute: {
				S: aws.String(key),
			},
		},
		TableName:      aws.String(s.Table),
		ConsistentRead: aws.Bool(true),
	}

	result, err := svc.GetItem(input)
	if err != nil {
		return Item{}, err
	}

	var domainItem Item
	err = dynamodbattribute.UnmarshalMap(result.Item, &domainItem)
	if err != nil {
		return Item{}, err
	}
	if domainItem.Contents == "" {
		return Item{}, certmagic.ErrNotExist(fmt.Errorf("key %s doesn't exist", key))
	}

	dec, err := base64.StdEncoding.DecodeString(domainItem.Contents)
	if err != nil {
		return Item{}, err
	}
	domainItem.Contents = string(dec)

	return domainItem, nil
}<|MERGE_RESOLUTION|>--- conflicted
+++ resolved
@@ -282,12 +282,7 @@
 			break
 		}
 
-<<<<<<< HEAD
-		time.Sleep(time.Duration(s.LockPollingInterval))
-		return s.Lock(key)
-=======
 		time.Sleep(s.LockPollingInterval)
->>>>>>> 0cfb69c2
 	}
 
 	// lock doesn't exist, create it
